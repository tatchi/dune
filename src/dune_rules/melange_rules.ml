--- conflicted
+++ resolved
@@ -87,13 +87,8 @@
        ; Dep (Path.build src)
        ])
 
-<<<<<<< HEAD
 let add_rules_for_entries ~modes ~sctx ~dir ~expander ~dir_contents ~scope
-    ~compile_info ~target_dir (mel : Melange_stanzas.Emit.t) =
-=======
-let add_rules_for_entries ~sctx ~dir ~expander ~dir_contents ~scope
     ~compile_info ~target_dir ~mode (mel : Melange_stanzas.Emit.t) =
->>>>>>> 557a0014
   let open Memo.O in
   (* Use "mobjs" rather than "objs" to avoid a potential conflict with a library
      of the same name *)
@@ -215,15 +210,9 @@
            (Lib.DB.instrumentation_backend (Scope.libs scope)))
     >>| Preprocess.Per_module.pps
   in
-<<<<<<< HEAD
-  Lib.DB.resolve_user_written_deps_for_exes ~modes (Scope.libs scope)
-    [ (mel.loc, mel.target) ]
-    mel.libraries ~pps ~dune_version
-=======
   let merlin_ident = Merlin_ident.for_melange ~target:mel.target in
-  Lib.DB.resolve_user_written_deps (Scope.libs scope) (`Melange_emit mel.target)
-    mel.libraries ~pps ~dune_version ~merlin_ident
->>>>>>> 557a0014
+  Lib.DB.resolve_user_written_deps ~modes (Scope.libs scope)
+    (`Melange_emit mel.target) mel.libraries ~pps ~dune_version ~merlin_ident
 
 let emit_rules ~dir_contents ~dir ~scope ~sctx ~expander mel =
   let open Memo.O in
@@ -236,14 +225,6 @@
     compile_info ~modes:(Lib_mode.Map.map ~f:Option.is_some modes) ~scope mel
   in
   let target_dir = Path.Build.relative dir mel.target in
-<<<<<<< HEAD
-  let+ cctx_and_merlin =
-    add_rules_for_entries ~modes ~sctx ~dir ~expander ~dir_contents ~scope
-      ~compile_info ~target_dir mel
-  and+ () =
-    let* requires_link =
-      Memo.Lazy.force (Lib.Compile.requires_link compile_info)
-=======
   let mode =
     match mel.promote with
     | None -> Rule.Mode.Standard
@@ -251,7 +232,7 @@
   in
   let f () =
     let+ cctx_and_merlin =
-      add_rules_for_entries ~sctx ~dir ~expander ~dir_contents ~scope
+      add_rules_for_entries ~modes ~sctx ~dir ~expander ~dir_contents ~scope
         ~compile_info ~target_dir ~mode mel
     and+ () =
       let* requires_link =
@@ -260,7 +241,6 @@
       let* requires_link = Resolve.read_memo requires_link in
       add_rules_for_libraries ~dir ~scope ~target_dir ~sctx ~requires_link ~mode
         mel
->>>>>>> 557a0014
     in
     cctx_and_merlin
   in
