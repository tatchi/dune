open Stdune
open Dune_util
open Result.O
open Cache_intf

type t =
  { socket : out_channel
  ; fd : Unix.file_descr
  ; input : in_channel
  ; cache : Local.t
  ; thread : Thread.t
  ; finally : (unit -> unit) option
  ; version : Messages.version
  }

<<<<<<< HEAD
let my_versions : Messages.version list = [ { major = 1; minor = 2 } ]
=======
let versions_supported_by_dune : Messages.version list =
  [ { major = 1; minor = 1 } ]
>>>>>>> 048efca9

let err msg = User_error.E (User_error.make [ Pp.text msg ])

let errf msg = User_error.E (User_error.make msg)

let read version input =
  let* sexp = Csexp.input input in
  let+ (Dedup v) = Messages.incoming_message_of_sexp version sexp in
  Dedup v

let make ?finally ?duplication_mode ~command_handler () =
  (* This is a bit ugly as it is global, but flushing a closed socket will nuke
     the program if we don't. *)
  let () = Sys.set_signal Sys.sigpipe Sys.Signal_ignore in
  let* cache =
    Result.map_error ~f:err
      (Local.make ?duplication_mode ~command_handler:ignore ())
  in
  let* port =
    let cmd =
      Format.sprintf "%s cache start --display progress --exit-no-client"
        Sys.executable_name
    and f stdout =
      match Io.input_lines stdout with
      | [] -> Result.Error (err "empty output starting cache")
      | [ line ] -> Result.Ok line
      | _ -> Result.Error (err "unrecognized output starting cache")
    and finally stdout = ignore (Unix.close_process_in stdout) (* FIXME *) in
    Exn.protectx (Unix.open_process_in cmd) ~finally ~f
  in
  let* addr, port =
    match String.split_on_char ~sep:':' port with
    | [ addr; port ] -> (
      match Int.of_string port with
      | Some i -> (
        try Result.Ok (Unix.inet_addr_of_string addr, i)
        with Failure _ ->
          Result.Error (errf [ Pp.textf "invalid address: %s" addr ]) )
      | None -> Result.Error (errf [ Pp.textf "invalid port: %s" port ]) )
    | _ -> Result.Error (errf [ Pp.textf "invalid endpoint: %s" port ])
  in
  let fd = Unix.socket Unix.PF_INET Unix.SOCK_STREAM 0 in
  let* _ =
    Result.try_with (fun () -> Unix.connect fd (Unix.ADDR_INET (addr, port)))
  in
  let socket = Unix.out_channel_of_descr fd in
  let input = Unix.in_channel_of_descr fd in
  let+ version =
    Result.map_error ~f:err
      (Messages.negotiate_version ~versions_supported_by_dune fd input socket)
  in
  Log.info
    [ Pp.textf "negotiated version: %s" (Messages.string_of_version version) ];
  let rec thread input =
    match
      let+ command = read version input in
      Log.info
        [ (let open Pp.O in
          Pp.text "dune-cache command: " ++ Dyn.pp (command_to_dyn command))
        ];
      command_handler command
    with
    | Result.Error e ->
      Log.info [ Pp.textf "dune-cache read error: %s" e ];
      Option.iter ~f:(fun f -> f ()) finally
    | Result.Ok () -> (thread [@tailcall]) input
  in
  let thread = Thread.create thread input in
  { socket; fd; input; cache; thread; finally; version }

let send client message =
  try Result.Ok (Messages.send client.version client.socket message)
  with Sys_error (* "Broken_pipe" *) _ ->
    Result.Error "lost connection to cache daemon"

let with_repositories client repositories =
  let+ () = send client (SetRepos repositories) in
  client

let promote (client : t) files key metadata ~repository ~duplication =
  let duplication =
    Some
      (Option.value ~default:(Local.duplication_mode client.cache) duplication)
  in
  send client
    (Messages.Promote { key; files; metadata; repository; duplication })

let set_build_dir client path =
  let+ () = send client (Messages.SetBuildRoot path) in
  client

let search client key = Local.search client.cache key

let retrieve client file = Local.retrieve client.cache file

let deduplicate client file = Local.deduplicate client.cache file

let teardown client =
  ( try Unix.shutdown client.fd Unix.SHUTDOWN_SEND
    with Unix.Unix_error (Unix.ENOTCONN, _, _) -> () );
  Thread.join client.thread;
  Local.teardown client.cache

let hint client keys =
  if Messages.hint_supported client.version then
    send client (Messages.Hint keys)
  else
    User_warning.emit
      ~hints:
        [ Pp.textf "update sietch to version %s at least"
            (Messages.string_of_version Messages.hint_min_version)
        ]
      [ Pp.textf "not hinting the cache as sietch version is too old: %s"
          (Messages.string_of_version client.version)
      ]
    |> Result.ok<|MERGE_RESOLUTION|>--- conflicted
+++ resolved
@@ -13,12 +13,8 @@
   ; version : Messages.version
   }
 
-<<<<<<< HEAD
-let my_versions : Messages.version list = [ { major = 1; minor = 2 } ]
-=======
 let versions_supported_by_dune : Messages.version list =
-  [ { major = 1; minor = 1 } ]
->>>>>>> 048efca9
+  [ { major = 1; minor = 2 } ]
 
 let err msg = User_error.E (User_error.make [ Pp.text msg ])
 
