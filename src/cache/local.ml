open Stdune
open Result.O
open Cache_intf

type t =
  { root : Path.t
  ; build_root : Path.t option
  ; info : User_message.Style.t Pp.t list -> unit
  ; warn : User_message.Style.t Pp.t list -> unit
  ; repositories : repository list
  ; command_handler : command -> unit
  ; duplication_mode : Duplication_mode.t
  ; temp_dir : Path.t
  }

module Trimming_result = struct
  type t =
    { trimmed_files_size : int
    ; trimmed_files : Path.t list
    ; trimmed_metafiles : Path.t list
    }

  let empty =
    { trimmed_files_size = 0; trimmed_files = []; trimmed_metafiles = [] }

  let add t ~size ~file =
    { t with
      trimmed_files = file :: t.trimmed_files
    ; trimmed_files_size = size + t.trimmed_files_size
    }
end

let default_root () =
  Path.L.relative (Path.of_string Xdg.cache_dir) [ "dune"; "db" ]

let file_store_version = "v3"

let metadata_store_version = "v3"

let file_store_root cache =
  Path.L.relative cache.root [ "files"; file_store_version ]

let metadata_store_root cache =
  Path.L.relative cache.root [ "meta"; metadata_store_version ]

let detect_unexpected_dirs_under_cache_root cache =
  let expected_in_root path =
    (* We only report unexpected directories, since quite a few temporary files
       are created at the cache root, and it would be tedious to keep track of
       all of them. *)
    match (Path.is_directory (Path.relative cache.root path), path) with
    | false, _ -> true
    | true, "files"
    | true, "meta"
    | true, "runtime" ->
      true
    | true, dir -> String.is_prefix ~prefix:"promoting." dir
  in
  let open Result.O in
  let expected_in_files = String.equal file_store_version in
  let expected_in_meta = String.equal metadata_store_version in
  let detect_in ~dir expected =
    let+ names = Path.readdir_unsorted dir in
    List.filter_map names ~f:(fun name ->
        Option.some_if (not (expected name)) (Path.relative dir name))
  in
  let+ in_root = detect_in ~dir:cache.root expected_in_root
  and+ in_files =
    detect_in ~dir:(Path.relative cache.root "files") expected_in_files
  and+ in_meta =
    detect_in ~dir:(Path.relative cache.root "meta") expected_in_meta
  in
  List.sort ~compare:Path.compare (in_root @ in_files @ in_meta)

(* A file storage scheme. *)
module type FSScheme = sig
  (* Given a cache root and a file digest, determine the location of the file in
     the cache. *)
  val path : root:Path.t -> Digest.t -> Path.t

  (* Given a cache root, list all files stored in the cache. *)
  val list : root:Path.t -> Path.t list
end

(* A file storage scheme where a file with a digest [d] is stored in a
   subdirectory whose name is made of the first two characters of [d], that is:

   [<root>/<first-two-characters-of-d>/<d>]

   CR-someday amokhov: We currently do not provide support for collisions where
   two or more files with different content have the same content digest [d]. If
   this ever becomes a real (i.e. not hypothetical) problem, a good way forward
   would be to switch from MD5 to SHA1 or higher, making the chance of this
   happening even lower, and at the same time making it more difficult to create
   deliberate collisions. *)
module FirstTwoCharsSubdir : FSScheme = struct
  let path ~root digest =
    let digest = Digest.to_string digest in
    let first_two_chars = String.sub digest ~pos:0 ~len:2 in
    Path.L.relative root [ first_two_chars; digest ]

  let list ~root =
    let open Result.O in
    let f dir =
      let is_hex_char = function
        | '0' .. '9'
        | 'a' .. 'f' ->
          true
        | _non_hex_char -> false
      and root = Path.L.relative root [ dir ] in
      if String.for_all ~f:is_hex_char dir then
        let+ paths = Path.readdir_unsorted root in
        List.map ~f:(Path.relative root) paths
      else
        Ok []
    in
    match Path.readdir_unsorted root >>= Result.List.concat_map ~f with
    | Ok res -> res
    | Error e -> User_error.raise [ Pp.text (Unix.error_message e) ]
end

module FSSchemeImpl = FirstTwoCharsSubdir

let metadata_path cache key =
  FSSchemeImpl.path ~root:(metadata_store_root cache) key

let file_path cache key = FSSchemeImpl.path ~root:(file_store_root cache) key

module Metadata_file = struct
  type t =
    { metadata : Sexp.t list
    ; files : File.t list
    }

  let to_sexp { metadata; files } =
    let open Sexp in
    let f ({ path; digest } : File.t) =
      Sexp.List
        [ Sexp.Atom (Path.Local.to_string (Path.Build.local path))
        ; Sexp.Atom (Digest.to_string digest)
        ]
    in
    List
      [ List (Atom "metadata" :: metadata)
      ; List (Atom "files" :: List.map ~f files)
      ]

  let of_sexp = function
    | Sexp.List
        [ List (Atom "metadata" :: metadata); List (Atom "files" :: produced) ]
      ->
      let+ files =
        Result.List.map produced ~f:(function
          | List [ Atom path; Atom digest ] ->
            let path = Path.Build.of_string path in
            let+ digest =
              match Digest.from_hex digest with
              | Some digest -> Ok digest
              | None -> Error "Invalid digest in cache metadata"
            in
            { File.path; digest }
          | _ -> Error "Invalid list of produced files in cache metadata")
      in
      { metadata; files }
    | _ -> Error "Invalid cache metadata"

  let of_string s =
    match Csexp.parse_string s with
    | Ok sexp -> of_sexp sexp
    | Error (_, msg) -> Error msg

  let to_string f = to_sexp f |> Csexp.to_string

  let parse path = Io.with_file_in path ~f:Csexp.input >>= of_sexp
end

<<<<<<< HEAD
let metadata_path cache key =
  FSSchemeImpl.path ~root:(metadata_store_root cache) key

let file_path cache key = FSSchemeImpl.path ~root:(file_store_root cache) key

let path_tmp cache name =
  let res = Path.relative cache.temp_dir name in
  Path.mkdir_p res;
  res

=======
>>>>>>> 16f11da1
let make_path cache path =
  match cache.build_root with
  | Some p -> Result.ok (Path.append_local p path)
  | None ->
    Result.Error
      (sprintf "relative path %s while no build root was set"
         (Path.Local.to_string_maybe_quoted path))

<<<<<<< HEAD
let search cache digest file =
  Collision_chain.search (file_path cache digest) file

let with_repositories cache repositories = Result.Ok { cache with repositories }
=======
let with_repositories cache repositories = { cache with repositories }
>>>>>>> 16f11da1

let duplicate ?(duplication = None) cache ~src ~dst =
  match Option.value ~default:cache.duplication_mode duplication with
  | Copy -> Io.copy_file ~src ~dst ()
  | Hardlink -> Path.link src dst

let retrieve cache (file : File.t) =
  let src = file_path cache file.digest in
  let dst = Path.build file.path in
  cache.info
<<<<<<< HEAD
    [ Pp.textf "retrieve %s from cache (%s)"
        (Path.to_string_maybe_quoted path)
        (Path.to_string_maybe_quoted file.in_the_cache)
    ];
  duplicate cache ~src:file.in_the_cache ~dst:path;
  path
=======
    [ Pp.textf "retrieve %s from cache" (Path.to_string_maybe_quoted dst) ];
  duplicate cache ~src ~dst;
  dst
>>>>>>> 16f11da1

let deduplicate cache (file : File.t) =
  match cache.duplication_mode with
  | Copy -> ()
  | Hardlink -> (
    let path = Path.Build.to_string file.path in
    let path_in_cache = file_path cache file.digest |> Path.to_string in
    let tmpname = Path.Build.to_string (Path.Build.of_string ".dedup") in
    cache.info [ Pp.textf "deduplicate %s from %s" path path_in_cache ];
    let rm p = try Unix.unlink p with _ -> () in
    try
      rm tmpname;
      Unix.link path_in_cache tmpname;
      Unix.rename tmpname path
    with Unix.Unix_error (e, syscall, _) ->
      rm tmpname;
      cache.warn
        [ Pp.textf "error handling dune-cache command: %s: %s" syscall
            (Unix.error_message e)
        ] )

let apply ~f o v =
  match o with
  | Some o -> f v o
  | None -> v

let promote_sync cache paths key metadata ~repository ~duplication =
  let open Result.O in
  let* repo =
    match repository with
    | Some idx -> (
      match List.nth cache.repositories idx with
      | None -> Result.Error (Printf.sprintf "repository out of range: %i" idx)
      | repo -> Result.Ok repo )
    | None -> Result.Ok None
  in
  let metadata =
    apply
      ~f:(fun metadata repository ->
        metadata
        @ [ Sexp.List [ Sexp.Atom "repo"; Sexp.Atom repository.remote ]
          ; Sexp.List [ Sexp.Atom "commit_id"; Sexp.Atom repository.commit ]
          ])
      repo metadata
  in
  let promote (path, expected_digest) =
    let* abs_path = make_path cache (Path.Build.local path) in
    cache.info [ Pp.textf "promote %s" (Path.to_string abs_path) ];
    let stat = Unix.lstat (Path.to_string abs_path) in
    let* stat =
      if stat.st_kind = S_REG then
        Result.Ok stat
      else
        Result.Error
          (Format.sprintf "invalid file type: %s"
             (Path.string_of_file_kind stat.st_kind))
    in
    (* Create a duplicate (either a [Copy] or a [Hardlink] depending on the
       [duplication] setting) of the promoted file in a temporary directory to
       correctly handle the situation when the file is modified or deleted
       during the promotion process. *)
    let tmp =
      let dst = Path.relative cache.temp_dir "data" in
      if Path.exists dst then Path.unlink dst;
      duplicate ~duplication cache ~src:abs_path ~dst;
      dst
    in
    let effective_digest = Digest.file_with_stats tmp (Path.stat tmp) in
    if Digest.compare effective_digest expected_digest != Ordering.Eq then (
      let message =
        Printf.sprintf "digest mismatch: %s != %s"
          (Digest.to_string effective_digest)
          (Digest.to_string expected_digest)
      in
      cache.info [ Pp.text message ];
      Result.Error message
    ) else
      let in_the_cache = file_path cache effective_digest in
      (* CR-soon: we assume that if the file with [effective_digest] exists in
         the file storage, then its content matches the digest, i.e. the user
         never modifies it. In principle, we could add a consistency check but
         this would have a non-negligible performance cost. A good compromise
         seems to be to add a "paranoid" mode to Dune cache where we always
         check file contents for consistency with the expected digest, so one
         could enable it when needed. In the paranoid mode, we could futhermore
         check for a digest collision via [Io.compare_files in_the_cache tmp]. *)
      match Path.exists in_the_cache with
      | true ->
        (* We no longer need the temporary file. *)
        Path.unlink tmp;
        (* Update the timestamp of the existing cache entry, moving it to the
           back of the trimming queue. *)
        Path.touch in_the_cache;
        Result.Ok (Already_promoted { path; digest = effective_digest })
      | false ->
        Path.mkdir_p (Path.parent_exn in_the_cache);
        let dest = Path.to_string in_the_cache in
        (* Move the temporary file to the cache. *)
        Unix.rename (Path.to_string tmp) dest;
        (* Remove write permissions, making the cache entry immutable. We assume
           that users do not modify the files in the cache. *)
        Unix.chmod dest (stat.st_perm land 0o555);
        Result.Ok (Promoted { path; digest = effective_digest })
  in
  let+ promoted = Result.List.map ~f:promote paths in
  let metadata_path = metadata_path cache key
  and metadata_tmp_path = Path.relative cache.temp_dir "metadata"
  and files =
    List.map promoted ~f:(function
        | Already_promoted f
        | Promoted f
        -> f)
  in
  let metadata_file : Metadata_file.t = { metadata; files } in
  let metadata = Csexp.to_string (Metadata_file.to_sexp metadata_file) in
  Io.write_file metadata_tmp_path metadata;
  let () =
    match Io.read_file metadata_path with
    | contents ->
      if contents <> metadata then
        User_warning.emit
          [ Pp.textf "non reproductible collision on rule %s"
              (Digest.to_string key)
          ]
    | exception Sys_error _ -> Path.mkdir_p (Path.parent_exn metadata_path)
  in
  Path.rename metadata_tmp_path metadata_path;
  (* The files that have already been present in the cache can be deduplicated,
     i.e. replaced with hardlinks to their cached copies. *)
  ( match cache.duplication_mode with
  | Copy -> ()
  | Hardlink ->
    List.iter promoted ~f:(function
      | Already_promoted file -> cache.command_handler (Dedup file)
      | _ -> ()) );
  (metadata_file, promoted)

let promote cache paths key metadata ~repository ~duplication =
  Result.map ~f:ignore
    (promote_sync cache paths key metadata ~repository ~duplication)

let search cache key =
  let path = metadata_path cache key in
  let* sexp =
    try Io.with_file_in path ~f:Csexp.input
    with Sys_error _ -> Error "no cached file"
  in
  let+ metadata = Metadata_file.of_sexp sexp in
  (* Touch cache files so they are removed last by LRU trimming. *)
  let () =
    let f (file : File.t) =
      (* There is no point in trying to trim out files that are missing : dune
         will have to check when hardlinking anyway since they could disappear
         inbetween. *)
      try Path.touch ~create:false (file_path cache file.digest)
      with Unix.(Unix_error (ENOENT, _, _)) -> ()
    in
    List.iter ~f metadata.files
  in
  (metadata.metadata, metadata.files)

let set_build_dir cache p = Result.Ok { cache with build_root = Some p }

let teardown cache = Path.rm_rf ~allow_external:true cache.temp_dir

let hint _ _ = Result.Ok ()

let detect_duplication_mode root =
  let () = Path.mkdir_p root in
  let beacon = Path.relative root "beacon"
  and target = Path.relative Path.build_dir ".cache-beacon" in
  let () = Path.touch beacon in
  let rec test () =
    match Path.link beacon target with
    | exception Unix.Unix_error (Unix.EEXIST, _, _) ->
      Path.unlink_no_err target;
      test ()
    | exception Unix.Unix_error _ -> Duplication_mode.Copy
    | () -> Duplication_mode.Hardlink
  in
  test ()

let make ?(root = default_root ())
    ?(duplication_mode = detect_duplication_mode root)
    ?(log = Dune_util.Log.info) ?(warn = fun pp -> User_warning.emit pp)
    ~command_handler () =
  let res =
    { root
    ; build_root = None
    ; info = log
    ; warn
    ; repositories = []
    ; command_handler
    ; duplication_mode
    ; temp_dir =
        (* CR-soon amokhov: Introduce [val getpid : unit -> t] in [pid.ml] so
           that we don't use the untyped version of pid anywhere. *)
        Path.temp_dir ~temp_dir:root "promoting."
          ("." ^ string_of_int (Unix.getpid ()))
    }
  in
  match
    Path.mkdir_p @@ file_store_root res;
    Path.mkdir_p @@ metadata_store_root res
  with
  | () -> Ok res
  | exception exn ->
    Error
      ("Unable to set up the cache root directory: " ^ Printexc.to_string exn)

let duplication_mode cache = cache.duplication_mode

let trimmable stats = stats.Unix.st_nlink = 1

let _garbage_collect default_trim cache =
  let root = metadata_store_root cache in
  let metas =
    List.map ~f:(fun p -> (p, Metadata_file.parse p)) (FSSchemeImpl.list ~root)
  in
  let f default_trim = function
    | p, Result.Error msg ->
      cache.warn
        [ Pp.textf "remove invalid metadata file %s: %s"
            (Path.to_string_maybe_quoted p)
            msg
        ];
      Path.unlink_no_err p;
      { default_trim with Trimming_result.trimmed_metafiles = [ p ] }
    | p, Result.Ok { Metadata_file.files; _ } ->
      if
        List.for_all
          ~f:(fun { File.digest; _ } -> Path.exists (file_path cache digest))
          files
      then
        default_trim
      else (
        cache.info
          [ Pp.textf
              "remove metadata file %s as some produced files are missing"
              (Path.to_string_maybe_quoted p)
          ];
        let res =
          List.fold_left ~init:default_trim
            ~f:(fun trim f ->
              let path_in_cache = file_path cache f.File.digest in
              try
                let stats = Path.stat path_in_cache in
                if trimmable stats then (
                  Path.unlink_no_err path_in_cache;
                  Trimming_result.add trim ~file:path_in_cache
                    ~size:stats.st_size
                ) else
                  trim
              with Unix.Unix_error (Unix.ENOENT, _, _) -> trim)
            files
        in
        Path.unlink_no_err p;
        res
      )
  in
  List.fold_left ~init:default_trim ~f metas

let garbage_collect = _garbage_collect Trimming_result.empty

let trim cache free =
  let root = file_store_root cache in
  let files = FSSchemeImpl.list ~root in
  let f path =
    let stats = Path.stat path in
    if trimmable stats then
      Some (path, stats.st_size, stats.st_mtime)
    else
      None
  and compare (_, _, t1) (_, _, t2) = Ordering.of_int (Stdlib.compare t1 t2) in
  let files = List.sort ~compare (List.filter_map ~f files)
  and delete (trim : Trimming_result.t) (path, size, _) =
    if trim.trimmed_files_size >= free then
      trim
    else (
      Path.unlink path;
      Trimming_result.add trim ~size ~file:path
    )
  in
  let trim = List.fold_left ~init:Trimming_result.empty ~f:delete files in
  _garbage_collect trim cache

let overhead_size cache =
  let root = file_store_root cache in
  let files = FSSchemeImpl.list ~root in
  let stats =
    let f p =
      try
        let stats = Path.stat p in
        if trimmable stats then
          stats.st_size
        else
          0
      with Unix.Unix_error (Unix.ENOENT, _, _) -> 0
    in
    List.map ~f files
  in
  List.fold_left ~f:(fun acc size -> acc + size) ~init:0 stats<|MERGE_RESOLUTION|>--- conflicted
+++ resolved
@@ -174,19 +174,11 @@
   let parse path = Io.with_file_in path ~f:Csexp.input >>= of_sexp
 end
 
-<<<<<<< HEAD
-let metadata_path cache key =
-  FSSchemeImpl.path ~root:(metadata_store_root cache) key
-
-let file_path cache key = FSSchemeImpl.path ~root:(file_store_root cache) key
-
 let path_tmp cache name =
   let res = Path.relative cache.temp_dir name in
   Path.mkdir_p res;
   res
 
-=======
->>>>>>> 16f11da1
 let make_path cache path =
   match cache.build_root with
   | Some p -> Result.ok (Path.append_local p path)
@@ -195,14 +187,7 @@
       (sprintf "relative path %s while no build root was set"
          (Path.Local.to_string_maybe_quoted path))
 
-<<<<<<< HEAD
-let search cache digest file =
-  Collision_chain.search (file_path cache digest) file
-
 let with_repositories cache repositories = Result.Ok { cache with repositories }
-=======
-let with_repositories cache repositories = { cache with repositories }
->>>>>>> 16f11da1
 
 let duplicate ?(duplication = None) cache ~src ~dst =
   match Option.value ~default:cache.duplication_mode duplication with
@@ -213,18 +198,9 @@
   let src = file_path cache file.digest in
   let dst = Path.build file.path in
   cache.info
-<<<<<<< HEAD
-    [ Pp.textf "retrieve %s from cache (%s)"
-        (Path.to_string_maybe_quoted path)
-        (Path.to_string_maybe_quoted file.in_the_cache)
-    ];
-  duplicate cache ~src:file.in_the_cache ~dst:path;
-  path
-=======
     [ Pp.textf "retrieve %s from cache" (Path.to_string_maybe_quoted dst) ];
   duplicate cache ~src ~dst;
   dst
->>>>>>> 16f11da1
 
 let deduplicate cache (file : File.t) =
   match cache.duplication_mode with
